# Changelog

## 0.9.1 (2025-10-17)
- [Fix] Fixed HeadingTransformer incorrectly treating hash symbols in code blocks as headings.
  - Now properly tracks code block boundaries (fenced with ``` or ~~~)
<<<<<<< HEAD
  - Fixed regex pattern from `/^```|^~~~/` to `/^(```|~~~)/` for correct operator precedence
  - Skips heading processing for lines inside code blocks
  - Prevents Ruby/Python/Shell comments from being interpreted as markdown headings
  - Added 5 comprehensive test cases covering multiple scenarios to prevent regression
=======
  - Skips heading processing for lines inside code blocks
  - Prevents Ruby/Python/Shell comments from being interpreted as markdown headings
  - Added comprehensive test coverage for code block handling
>>>>>>> 1b6d5786

## 0.9.0 (2025-10-17)
- [Feature] **No AI Version Detection** - The `compare` command now detects when websites don't serve AI-optimized versions.
  - Triggers when reduction is <5% (nearly identical content for human and AI User-Agents)
  - Displays prominent warning: "WARNING: NO DEDICATED AI VERSION DETECTED"
  - Shows potential savings estimates based on typical 83% reduction rate
  - Provides page-specific calculations (estimated token savings, potential size)
  - Includes implementation guide with actionable steps
  - Helps identify opportunities to optimize documentation
- [Enhancement] Updated `OutputFormatter#display_comparison_results` to include marketing message for unoptimized sites.
- [Enhancement] Added utility script `probe_karafka_simple.rb` for batch comparison testing.

## 0.8.2 (2025-10-17)
- [Fix] Fixed Docker workflow test to properly invoke help command (use `generate --help` instead of `--help`).

## 0.8.1 (2025-10-17)
- [Enhancement] Ship the docker container.

## 0.8.0 (2025-10-14)
- [Feature] **RAG Enhancement: Heading Normalization** - Transform headings to include hierarchical context for better RAG retrieval.
  - Adds parent context to H2-H6 headings (e.g., "Configuration / Consumer Settings / auto_offset_reset")
  - Makes each section self-contained when documents are chunked
  - Configurable separator (default: " / ")
  - Enable with `normalize_headings: true`
  - Perfect for vector databases and RAG systems
- [Feature] **RAG Enhancement: Enhanced llms.txt Metadata** - Generate enriched llms.txt files with machine-readable metadata.
  - Token counts per document (helps AI agents manage context windows)
  - Last modified timestamps (helps prefer recent docs)
  - Priority labels: high/medium/low (helps guide which docs to fetch first)
  - Optional compression ratios (shows optimization effectiveness)
  - Enable with `include_metadata: true`, `include_tokens: true`, `include_timestamps: true`, `include_priority: true`
- [Enhancement] Added `HeadingTransformer` class with comprehensive heading hierarchy tracking.
- [Enhancement] Added priority calculation in Generator (README=high, getting started=high, tutorials=medium, etc.).
- [Enhancement] Updated `Config#merge_with_options` to support all new RAG options.
- [Testing] Added 10 comprehensive tests for HeadingTransformer covering edge cases.
- [Testing] All 303 tests passing with 96.94% line coverage and 85.59% branch coverage.
- [Documentation] Added "RAG Enhancement Features" section to README with examples and use cases.
- [Documentation] Added detailed implementation guide in RAG_FEATURES.md.
- [Documentation] Added example RAG configuration in examples/rag-config.yml.

## 0.7.0 (2025-10-09)
- [Feature] **Advanced Token Optimization** - Added 8 new compression options to reduce token consumption:
  - `remove_code_examples`: Remove code blocks and inline code
  - `remove_images`: Remove all image syntax
  - `simplify_links`: Simplify verbose link text (e.g., "Click here to see the docs" → "docs")
  - `remove_blockquotes`: Remove blockquote formatting while preserving content
  - `generate_toc`: Generate table of contents from headings with anchor links
  - `custom_instruction`: Inject AI context messages at document top
  - `remove_stopwords`: Remove common stopwords from prose (preserves code blocks)
  - `remove_duplicates`: Remove duplicate paragraphs using fuzzy matching
- [Feature] **Compression Presets** - 6 built-in presets for easy usage:
  - `conservative`: 15-25% reduction (safest transformations)
  - `moderate`: 30-45% reduction (balanced approach)
  - `aggressive`: 50-70% reduction (maximum compression)
  - `documentation`: 35-50% reduction (preserves code examples)
  - `tutorial`: 20% reduction (minimal compression for learning materials)
  - `api_reference`: 40% reduction (optimized for API documentation)
- [Enhancement] **Refactored Architecture** - Split monolithic `MarkdownTransformer` into focused transformer classes following SRP:
  - `BaseTransformer`: Common interface for all transformers
  - `LinkTransformer`: Link expansion, URL conversion, link simplification
  - `ContentCleanupTransformer`: All removal operations
  - `EnhancementTransformer`: TOC generation and custom instructions
  - `WhitespaceTransformer`: Whitespace normalization
  - `MarkdownTransformer`: Pipeline orchestrator
- [Enhancement] Added `TextCompressor` class for advanced text compression (stopwords, duplicates).
- [Enhancement] Added `TokenEstimator` class for token count estimation.
- [Enhancement] Added `OutputFormatter` class for formatted output (extracted from CLI).
- [Enhancement] Added `CompressionPresets` class with preset configurations.
- [Enhancement] Custom instructions now adapt to blockquote removal setting (no blockquote format when `remove_blockquotes: true`).
- [Enhancement] Updated `Config#merge_with_options` to support all new compression options.
- [Testing] Added 20 new integration tests for compression features and presets.
- [Testing] Added automatic config file backup/restore in test suite to prevent interference.
- [Testing] All 110 tests passing with 79.44% code coverage.
- [Documentation] **Shortened README.md by 47%** (729 → 381 lines) while adding all new features.
- [Documentation] Added comprehensive compression examples and use cases.
- [Documentation] Added preset comparison table showing what each preset does.

## 0.6.0 (2025-10-09)
- [Breaking] **Project renamed from `llms-txt-ruby` to `llm-docs-builder`** to better reflect expanded functionality beyond just llms.txt generation.
  - Gem name: `llms-txt-ruby` → `llm-docs-builder`
  - Module name: `LlmsTxt` → `LlmDocsBuilder`
  - CLI command: `llms-txt` → `llm-docs-builder`
  - Config file: `llms-txt.yml` → `llm-docs-builder.yml`
  - Docker images: `mensfeld/llms-txt-ruby` → `mensfeld/llm-docs-builder`
  - Repository: `llms-txt-ruby` → `llm-docs-builder`
  - Updated all documentation, examples, and tests
- [Feature] Added Docker support for easy CLI usage without Ruby installation.
  - Multi-stage Dockerfile for minimal image size (~78MB)
  - Multi-architecture support (linux/amd64, linux/arm64)
  - Published to Docker Hub (`mensfeld/llm-docs-builder`) and GitHub Container Registry
  - GitHub Actions workflow for automated Docker builds and publishing
  - Comprehensive Docker usage documentation with examples for all commands
  - CI/CD integration examples (GitHub Actions, GitLab CI, Jenkins)
- [Feature] Added `compare` command to measure context window savings by comparing content sizes between human and AI versions.
  - Compare remote URL with different User-Agents (human browser vs AI bot)
  - Compare remote URL with local markdown file
  - Display reduction percentage, bytes saved, and compression factor
  - Support for custom User-Agents and verbose output
- [Enhancement] Added `Comparator` class with comprehensive specs for HTTP fetching and size comparison.
- [Enhancement] Added `-u/--url` and `-f/--file` CLI flags for compare command.
- [Security] Added redirect depth limiting (MAX_REDIRECTS = 10) to prevent infinite redirect loops.
- [Security] Added URL validation to reject non-HTTP/HTTPS schemes (prevents file://, javascript:, ftp://, etc.).
- [Security] Added URL format validation to ensure proper host and scheme presence.
- [Enhancement] Added verbose redirect logging to show redirect chains when --verbose flag is used.

## 0.2.0 (2025-10-07)
- [Breaking] Removed positional argument support for all CLI commands. All file paths must now be specified using flags:
  - `transform`: use `-d/--docs` flag instead of positional argument
  - `parse`: use `-d/--docs` flag instead of positional argument (defaults to `llms.txt` if not specified)
  - `validate`: use `-d/--docs` flag instead of positional argument (defaults to `llms.txt` if not specified)
- [Enhancement] Improved CLI consistency by requiring explicit flags for all file paths.
- [Enhancement] Added comprehensive CLI integration tests in `spec/integrations/` directory.
  - Each command has its own dedicated integration test file
  - Tests verify actual CLI binary execution, not just Ruby API
  - All tests (unit and integration) run together with `bin/rspecs`
- [Enhancement] Added convenient test runner script `bin/rspecs` for running all tests.
- [Enhancement] Added comprehensive YARD documentation to all CLI methods.
- [Enhancement] Resolved all RuboCop offenses (0 offenses detected).
- [Fix] Fixed validator bug where `each_value` was incorrectly called on Array.

## 0.1.3 (2025-10-07)
- [Fix] Fixed `transform` command to accept file path from `-d/--docs` flag in addition to positional arguments.

## 0.1.2 (2025-10-07)
- [Fix] Fixed CLI error handling to use correct `LlmsTxt::Errors::BaseError` instead of non-existent `LlmsTxt::Error`.
- [Enhancement] Extracted CLI class to `lib/llms_txt/cli.rb` for better testability.
- [Enhancement] Added comprehensive CLI error handling specs.

## 0.1.1 (2025-10-07)
- [Change] Updated repository metadata to use `master` branch instead of `main`.

## 0.1.0 (2025-10-07)
- [Feature] Generate `llms.txt` files from markdown documentation.
- [Feature] Transform individual markdown files to be AI-friendly.
- [Feature] Bulk transformation of entire documentation directories.
- [Feature] CLI with commands: `generate`, `transform`, `bulk-transform`, `parse`, `validate`.
- [Feature] Configuration file support (`llms-txt.yml`).
- [Feature] Automatic link expansion from relative to absolute URLs.
- [Feature] File prioritization (README first, then guides, APIs, etc.).
- [Feature] Exclusion patterns for bulk transformations.
- [Feature] Ruby API for programmatic usage.<|MERGE_RESOLUTION|>--- conflicted
+++ resolved
@@ -1,18 +1,18 @@
 # Changelog
+
+## 0.9.2 (2025-10-17)
+- [Fix] Tackle one more block boundaries tracking edge-case.
 
 ## 0.9.1 (2025-10-17)
 - [Fix] Fixed HeadingTransformer incorrectly treating hash symbols in code blocks as headings.
   - Now properly tracks code block boundaries (fenced with ``` or ~~~)
-<<<<<<< HEAD
   - Fixed regex pattern from `/^```|^~~~/` to `/^(```|~~~)/` for correct operator precedence
   - Skips heading processing for lines inside code blocks
   - Prevents Ruby/Python/Shell comments from being interpreted as markdown headings
   - Added 5 comprehensive test cases covering multiple scenarios to prevent regression
-=======
   - Skips heading processing for lines inside code blocks
   - Prevents Ruby/Python/Shell comments from being interpreted as markdown headings
   - Added comprehensive test coverage for code block handling
->>>>>>> 1b6d5786
 
 ## 0.9.0 (2025-10-17)
 - [Feature] **No AI Version Detection** - The `compare` command now detects when websites don't serve AI-optimized versions.
